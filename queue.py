from Song import Song
from State import state
from player import PlayerEventCallbacks
from utils import *
import math, random
import appinfo
from SongStore import SongStore

class RandomFileQueueGen:
    randomQuality = 0.5

    def __init__(self, dir):
        import os
        from RandomFileQueue import RandomFileQueue

        self.fileQueue = RandomFileQueue(
            rootdir=os.path.expanduser(dir),
            fileexts=appinfo.formats)

    def next(self):
        return self.fileQueue.getNextFile()

    def __iter__(self):
        while True:
            yield self.next()


class RandomFromSongDatabaseGen:
    randomQuality = 0.0
    database = SongStore()

    def __init__(self):
        def loadDatabase():
            import utils

            print "updating database"

            for dir in appinfo.musicdirs:
                self.database.addMany(utils.getSongsFromDirectory(dir))

            self.randomQuality = 0.5
            print "Done loading songs"

        from threading import Thread

        loadDatabaseThread = Thread(target=loadDatabase, name="loadDatabase")
        loadDatabaseThread.start()


    def next(self):
        try:
            oldSong = state.recentlyPlayedList.getLastN(1)[0]
        except:
            oldSong = None

        songs = self.database.getRandomSongs(oldSong=oldSong, limit=1)

        return next(iter(songs))


def __iter__(self):
    while True:
        yield self.next()


class RandomSongs:
    randomQuality = 0.5

    def __init__(self, generators):
        self.generators = [gen() for gen in generators]

    def next(self):
        while True:
            generators = list(self.generators)
            if not generators:
                raise StopIteration
            qualitySum = sum([gen.randomQuality for gen in generators])
            self.randomQuality = qualitySum / len(generators)
            r = random.random() * qualitySum
            i = 0
            gen = generators[i]
            while i < len(generators) - 1 and r > gen.randomQuality:
                r -= gen.randomQuality
                i += 1
                gen = generators[i]
            try:
                return next(gen)
            except StopIteration:
                #print "warning: generator", gen, "raised StopIteration"
                #sys.excepthook(*sys.exc_info())
                pass
            generators.pop(i)

    def __iter__(self):
        while True:
            yield self.next()

from collections import deque
from threading import Lock

class InfQueue:
    def __init__(self):
        self.generator = RandomSongs([
            RandomFromSongDatabaseGen,
            lambda: RandomSongs([
            (lambda: RandomFileQueueGen(dir)) for dir in appinfo.musicdirs])
        ])
        self.checkNextNForBest = 10
        self.checkLastNForContext = 10

    def calcContextMatchScore(self, song):
        count = 0
        lastSongs = state.recentlyPlayedList.getLastN(self.checkLastNForContext)
        lastSongs = filter(lambda s: not s.skipped, lastSongs)
        if not lastSongs: return 0.0
        for lastSong in lastSongs:
            count += max(intersectFuzzySets(song.tags, lastSong.tags).values() + [0])
        s = float(count) / self.checkLastNForContext
        # We likely get small values here. Boost a bit but keep in [0,1] range. sqrt is a good fit.
        return math.sqrt(s)

    def calcRating(self, song):
        import rating

        song.rating = rating.getRating(song.url, default=0.0)
        return song.rating

    def calcScore(self, song):
        scores = []
        scores += [self.calcRating(song) * random.gauss(1, 0.5)]
        scores += [self.calcContextMatchScore(song) * random.gauss(1, 0.5)]
        return sum(scores) + random.gauss(1, 0.5)

    def getNextSong(self):
        filenames = takeN(self.generator, self.checkNextNForBest)
        songs = map(Song, filenames)
        scores = map(lambda song: (self.calcScore(song), song), songs)
        best = max(scores)
        song = best[1]
        return song


class MainQueue:
<<<<<<< HEAD
	def __init__(self):
		self.lock = Lock()
		self.manualQueue = deque()
		self.infiniteQueue = InfQueue()

	def getNextSong(self):
		with self.lock:
			if self.manualQueue:
				return self.manualQueue.popleft()
		return self.infiniteQueue.getNextSong()

	def fillUpTo(self, n=10):
		while True:
			with self.lock:
				if len(self.manualQueue) >= n: break
			nextSong = self.infiniteQueue.getNextSong()
			with self.lock:
				self.manualQueue.append(nextSong)
=======
    def __init__(self):
        self.lock = Lock()
        self.manualQueue = deque()
        self.infiniteQueue = InfQueue()

    def getNextSong(self):
        with self.lock:
            if self.manualQueue:
                return self.manualQueue.popleft()
            return self.infiniteQueue.getNextSong()

    def fillUpTo(self, n=10):
        with self.lock:
            while len(self.manualQueue) < n:
                self.manualQueue.append(self.infiniteQueue.getNextSong())
>>>>>>> 6f512200

queue = MainQueue()

def getNextSong():
    return queue.getNextSong()


def queueMain():
    for ev, args, kwargs in state.updates.read():
        if ev is PlayerEventCallbacks.onSongChange:
            queue.fillUpTo()<|MERGE_RESOLUTION|>--- conflicted
+++ resolved
@@ -7,141 +7,140 @@
 from SongStore import SongStore
 
 class RandomFileQueueGen:
-    randomQuality = 0.5
+	randomQuality = 0.5
 
-    def __init__(self, dir):
-        import os
-        from RandomFileQueue import RandomFileQueue
+	def __init__(self, dir):
+		import os
+		from RandomFileQueue import RandomFileQueue
 
-        self.fileQueue = RandomFileQueue(
-            rootdir=os.path.expanduser(dir),
-            fileexts=appinfo.formats)
+		self.fileQueue = RandomFileQueue(
+			rootdir=os.path.expanduser(dir),
+			fileexts=appinfo.formats)
 
-    def next(self):
-        return self.fileQueue.getNextFile()
+	def next(self):
+		return self.fileQueue.getNextFile()
 
-    def __iter__(self):
-        while True:
-            yield self.next()
+	def __iter__(self):
+		while True:
+			yield self.next()
 
 
 class RandomFromSongDatabaseGen:
-    randomQuality = 0.0
-    database = SongStore()
+	randomQuality = 0.0
+	database = SongStore()
 
-    def __init__(self):
-        def loadDatabase():
-            import utils
+	def __init__(self):
+		def loadDatabase():
+			import utils
 
-            print "updating database"
+			print "updating database"
 
-            for dir in appinfo.musicdirs:
-                self.database.addMany(utils.getSongsFromDirectory(dir))
+			for dir in appinfo.musicdirs:
+				self.database.addMany(utils.getSongsFromDirectory(dir))
 
-            self.randomQuality = 0.5
-            print "Done loading songs"
+			self.randomQuality = 0.5
+			print "Done loading songs"
 
-        from threading import Thread
+		from threading import Thread
 
-        loadDatabaseThread = Thread(target=loadDatabase, name="loadDatabase")
-        loadDatabaseThread.start()
+		loadDatabaseThread = Thread(target=loadDatabase, name="loadDatabase")
+		loadDatabaseThread.start()
 
 
-    def next(self):
-        try:
-            oldSong = state.recentlyPlayedList.getLastN(1)[0]
-        except:
-            oldSong = None
+	def next(self):
+		try:
+			oldSong = state.recentlyPlayedList.getLastN(1)[0]
+		except:
+			oldSong = None
 
-        songs = self.database.getRandomSongs(oldSong=oldSong, limit=1)
+		songs = self.database.getRandomSongs(oldSong=oldSong, limit=1)
 
-        return next(iter(songs))
+		return next(iter(songs))
 
 
 def __iter__(self):
-    while True:
-        yield self.next()
+	while True:
+		yield self.next()
 
 
 class RandomSongs:
-    randomQuality = 0.5
+	randomQuality = 0.5
 
-    def __init__(self, generators):
-        self.generators = [gen() for gen in generators]
+	def __init__(self, generators):
+		self.generators = [gen() for gen in generators]
 
-    def next(self):
-        while True:
-            generators = list(self.generators)
-            if not generators:
-                raise StopIteration
-            qualitySum = sum([gen.randomQuality for gen in generators])
-            self.randomQuality = qualitySum / len(generators)
-            r = random.random() * qualitySum
-            i = 0
-            gen = generators[i]
-            while i < len(generators) - 1 and r > gen.randomQuality:
-                r -= gen.randomQuality
-                i += 1
-                gen = generators[i]
-            try:
-                return next(gen)
-            except StopIteration:
-                #print "warning: generator", gen, "raised StopIteration"
-                #sys.excepthook(*sys.exc_info())
-                pass
-            generators.pop(i)
+	def next(self):
+		while True:
+			generators = list(self.generators)
+			if not generators:
+				raise StopIteration
+			qualitySum = sum([gen.randomQuality for gen in generators])
+			self.randomQuality = qualitySum / len(generators)
+			r = random.random() * qualitySum
+			i = 0
+			gen = generators[i]
+			while i < len(generators) - 1 and r > gen.randomQuality:
+				r -= gen.randomQuality
+				i += 1
+				gen = generators[i]
+			try:
+				return next(gen)
+			except StopIteration:
+				#print "warning: generator", gen, "raised StopIteration"
+				#sys.excepthook(*sys.exc_info())
+				pass
+			generators.pop(i)
 
-    def __iter__(self):
-        while True:
-            yield self.next()
+	def __iter__(self):
+		while True:
+			yield self.next()
 
 from collections import deque
 from threading import Lock
 
 class InfQueue:
-    def __init__(self):
-        self.generator = RandomSongs([
-            RandomFromSongDatabaseGen,
-            lambda: RandomSongs([
-            (lambda: RandomFileQueueGen(dir)) for dir in appinfo.musicdirs])
-        ])
-        self.checkNextNForBest = 10
-        self.checkLastNForContext = 10
+	def __init__(self):
+		self.generator = RandomSongs([
+			RandomFromSongDatabaseGen,
+			lambda: RandomSongs([
+			(lambda: RandomFileQueueGen(dir)) for dir in appinfo.musicdirs])
+		])
+		self.checkNextNForBest = 10
+		self.checkLastNForContext = 10
 
-    def calcContextMatchScore(self, song):
-        count = 0
-        lastSongs = state.recentlyPlayedList.getLastN(self.checkLastNForContext)
-        lastSongs = filter(lambda s: not s.skipped, lastSongs)
-        if not lastSongs: return 0.0
-        for lastSong in lastSongs:
-            count += max(intersectFuzzySets(song.tags, lastSong.tags).values() + [0])
-        s = float(count) / self.checkLastNForContext
-        # We likely get small values here. Boost a bit but keep in [0,1] range. sqrt is a good fit.
-        return math.sqrt(s)
+	def calcContextMatchScore(self, song):
+		count = 0
+		lastSongs = state.recentlyPlayedList.getLastN(self.checkLastNForContext)
+		lastSongs = filter(lambda s: not s.skipped, lastSongs)
+		if not lastSongs: return 0.0
+		for lastSong in lastSongs:
+			count += max(intersectFuzzySets(song.tags, lastSong.tags).values() + [0])
+		s = float(count) / self.checkLastNForContext
+		# We likely get small values here. Boost a bit but keep in [0,1] range. sqrt is a good fit.
+		return math.sqrt(s)
 
-    def calcRating(self, song):
-        import rating
+	def calcRating(self, song):
+		import rating
 
-        song.rating = rating.getRating(song.url, default=0.0)
-        return song.rating
+		song.rating = rating.getRating(song.url, default=0.0)
+		return song.rating
 
-    def calcScore(self, song):
-        scores = []
-        scores += [self.calcRating(song) * random.gauss(1, 0.5)]
-        scores += [self.calcContextMatchScore(song) * random.gauss(1, 0.5)]
-        return sum(scores) + random.gauss(1, 0.5)
+	def calcScore(self, song):
+		scores = []
+		scores += [self.calcRating(song) * random.gauss(1, 0.5)]
+		scores += [self.calcContextMatchScore(song) * random.gauss(1, 0.5)]
+		return sum(scores) + random.gauss(1, 0.5)
 
-    def getNextSong(self):
-        filenames = takeN(self.generator, self.checkNextNForBest)
-        songs = map(Song, filenames)
-        scores = map(lambda song: (self.calcScore(song), song), songs)
-        best = max(scores)
-        song = best[1]
-        return song
+	def getNextSong(self):
+		filenames = takeN(self.generator, self.checkNextNForBest)
+		songs = map(Song, filenames)
+		scores = map(lambda song: (self.calcScore(song), song), songs)
+		best = max(scores)
+		song = best[1]
+		return song
 
 
 class MainQueue:
-<<<<<<< HEAD
 	def __init__(self):
 		self.lock = Lock()
 		self.manualQueue = deque()
@@ -160,31 +159,14 @@
 			nextSong = self.infiniteQueue.getNextSong()
 			with self.lock:
 				self.manualQueue.append(nextSong)
-=======
-    def __init__(self):
-        self.lock = Lock()
-        self.manualQueue = deque()
-        self.infiniteQueue = InfQueue()
-
-    def getNextSong(self):
-        with self.lock:
-            if self.manualQueue:
-                return self.manualQueue.popleft()
-            return self.infiniteQueue.getNextSong()
-
-    def fillUpTo(self, n=10):
-        with self.lock:
-            while len(self.manualQueue) < n:
-                self.manualQueue.append(self.infiniteQueue.getNextSong())
->>>>>>> 6f512200
 
 queue = MainQueue()
 
 def getNextSong():
-    return queue.getNextSong()
+	return queue.getNextSong()
 
 
 def queueMain():
-    for ev, args, kwargs in state.updates.read():
-        if ev is PlayerEventCallbacks.onSongChange:
-            queue.fillUpTo()+	for ev, args, kwargs in state.updates.read():
+		if ev is PlayerEventCallbacks.onSongChange:
+			queue.fillUpTo()